--- conflicted
+++ resolved
@@ -47,9 +47,6 @@
 Max Arnold
 Szymon Reichmann
 David Wolever
-<<<<<<< HEAD
+Jason Coombs
 Ben Davis
-Neilen Marais
-=======
-Jason Coombs
->>>>>>> dd6c23f6
+Neilen Marais