from __future__ import with_statement

from six import BytesIO
import os
import posixpath
import shutil

from fabric.api import (
    run, path, put, sudo, env, cd, local, settings, get
)
from fabric.contrib.files import exists

from utils import Integration


def assert_mode(path, mode):
    remote_mode = run("stat -c \"%%a\" \"%s\"" % path).stdout
    assert remote_mode == mode, "remote %r != expected %r" % (remote_mode, mode)


class TestOperations(Integration):
    filepath = "/tmp/whocares"
    dirpath = "/tmp/whatever/bin"
    not_owned = "/tmp/notmine"

    def setup(self):
        super(TestOperations, self).setup()
        run("mkdir -p %s" % " ".join([self.dirpath, self.not_owned]))

    def teardown(self):
        super(TestOperations, self).teardown()
        # Revert any chown crap from put sudo tests
        sudo("chown %s ." % env.user)
        # Nuke to prevent bleed
        sudo("rm -rf %s" % " ".join([self.dirpath, self.filepath]))
        sudo("rm -rf %s" % self.not_owned)

    def test_no_trailing_space_in_shell_path_in_run(self):
        put(BytesIO(b"#!/bin/bash\necho hi"), "%s/myapp" % self.dirpath, mode="0755")
        with path(self.dirpath):
            assert run('myapp').stdout == 'hi'

    def test_string_put_mode_arg_doesnt_error(self):
        put(BytesIO(b"#!/bin/bash\necho hi"), self.filepath, mode="0755")
        assert_mode(self.filepath, "755")

    def test_int_put_mode_works_ok_too(self):
        put(BytesIO(b"#!/bin/bash\necho hi"), self.filepath, mode=0o755)
        assert_mode(self.filepath, "755")

    def _chown(self, target):
        sudo("chown root %s" % target)

    def _put_via_sudo(self, source=None, target_suffix='myfile', **kwargs):
        # Ensure target dir prefix is not owned by our user (so we fail unless
        # the sudo part of things is working)
        self._chown(self.not_owned)
        source = source if source else BytesIO(b"whatever")
        # Drop temp file into that dir, via use_sudo, + any kwargs
        return put(
            source,
            self.not_owned + '/' + target_suffix,
            use_sudo=True,
            **kwargs
        )

    def test_put_with_use_sudo(self):
        self._put_via_sudo()

    def test_put_with_dir_and_use_sudo(self):
        # Test cwd should be root of fabric source tree. Use our own folder as
        # the source, meh.
        self._put_via_sudo(source='integration', target_suffix='')

    def test_put_with_use_sudo_and_custom_temp_dir(self):
        # TODO: allow dependency injection in sftp.put or w/e, test it in
        # isolation instead.
        # For now, just half-ass it by ensuring $HOME isn't writable
        # temporarily.
        self._chown('.')
        self._put_via_sudo(temp_dir='/tmp')

    def test_put_with_use_sudo_dir_and_custom_temp_dir(self):
        self._chown('.')
        self._put_via_sudo(source='integration', target_suffix='', temp_dir='/tmp')

    def test_put_use_sudo_and_explicit_mode(self):
        # Setup
        target_dir = posixpath.join(self.filepath, 'blah')
        subdir = "inner"
        subdir_abs = posixpath.join(target_dir, subdir)
        filename = "whatever.txt"
        target_file = posixpath.join(subdir_abs, filename)
        run("mkdir -p %s" % subdir_abs)
        self._chown(subdir_abs)
        local_path = os.path.join('/tmp', filename)
        with open(local_path, 'w+') as fd:
            fd.write('stuff\n')
        # Upload + assert
        with cd(target_dir):
            put(local_path, subdir, use_sudo=True, mode='777')
        assert_mode(target_file, '777')

    def test_put_file_to_dir_with_use_sudo_and_mirror_mode(self):
        # Ensure mode of local file, umask varies on eg travis vs various
        # localhosts
        source = 'whatever.txt'
        try:
            local("touch %s" % source)
            local("chmod 644 %s" % source)
            # Target for _put_via_sudo is a directory by default
            uploaded = self._put_via_sudo(
                source=source, mirror_local_mode=True
            )
            assert_mode(uploaded[0], '644')
        finally:
            local("rm -f %s" % source)

    def test_put_directory_use_sudo_and_spaces(self):
        localdir = 'I have spaces'
        localfile = os.path.join(localdir, 'file.txt')
        os.mkdir(localdir)
        with open(localfile, 'w') as fd:
            fd.write('stuff\n')
        try:
            uploaded = self._put_via_sudo(localdir, target_suffix='')
            # Kinda dumb, put() would've died if it couldn't do it, but.
            assert exists(uploaded[0])
            assert exists(posixpath.dirname(uploaded[0]))
        finally:
            shutil.rmtree(localdir)

    def test_agent_forwarding_functions(self):
        # When paramiko #399 is present this will hang indefinitely
        with settings(forward_agent=True):
            run('ssh-add -L')

    def test_get_with_use_sudo_unowned_file(self):
        # Ensure target is not normally readable by us
        target = self.filepath
        sudo("echo 'nope' > %s" % target)
        sudo("chown root:root %s" % target)
        sudo("chmod 0440 %s" % target)
        # Pull down with use_sudo, confirm contents
<<<<<<< HEAD
        local_ = BytesIO()
        result = get(
=======
        local_ = StringIO()
        get(
>>>>>>> 8b2af46f
            local_path=local_,
            remote_path=target,
            use_sudo=True,
        )
        assert local_.getvalue() == b"nope\n"

    def test_get_with_use_sudo_groupowned_file(self):
        # Issue #1226: file gotten w/ use_sudo, file normally readable via
        # group perms (yes - so use_sudo not required - full use case involves
        # full-directory get() where use_sudo *is* required). Prior to fix,
        # temp file is chmod 404 which seems to cause perm denied due to group
        # membership (despite 'other' readability).
        target = self.filepath
        sudo("echo 'nope' > %s" % target)
        # Same group as connected user
        gid = run("id -g")
        sudo("chown root:%s %s" % (gid, target))
        # Same perms as bug use case (only really need group read)
        sudo("chmod 0640 %s" % target)
        # Do eet
<<<<<<< HEAD
        local_ = BytesIO()
        result = get(
=======
        local_ = StringIO()
        get(
>>>>>>> 8b2af46f
            local_path=local_,
            remote_path=target,
            use_sudo=True,
        )
        assert local_.getvalue() == b"nope\n"

    def test_get_from_unreadable_dir(self):
        # Put file in dir as normal user
        remotepath = "%s/myfile.txt" % self.dirpath
        run("echo 'foo' > %s" % remotepath)
        # Make dir unreadable (but still executable - impossible to obtain
        # file if dir is both unreadable and unexecutable)
        sudo("chown root:root %s" % self.dirpath)
        sudo("chmod 711 %s" % self.dirpath)
        # Try gettin' it
        local_ = BytesIO()
        get(local_path=local_, remote_path=remotepath)
        assert local_.getvalue() == b'foo\n'<|MERGE_RESOLUTION|>--- conflicted
+++ resolved
@@ -142,13 +142,8 @@
         sudo("chown root:root %s" % target)
         sudo("chmod 0440 %s" % target)
         # Pull down with use_sudo, confirm contents
-<<<<<<< HEAD
         local_ = BytesIO()
-        result = get(
-=======
-        local_ = StringIO()
         get(
->>>>>>> 8b2af46f
             local_path=local_,
             remote_path=target,
             use_sudo=True,
@@ -169,13 +164,8 @@
         # Same perms as bug use case (only really need group read)
         sudo("chmod 0640 %s" % target)
         # Do eet
-<<<<<<< HEAD
         local_ = BytesIO()
-        result = get(
-=======
-        local_ = StringIO()
         get(
->>>>>>> 8b2af46f
             local_path=local_,
             remote_path=target,
             use_sudo=True,
