from __future__ import with_statement

from StringIO import StringIO
import os
import posixpath
import shutil

from fabric.api import (
    run, path, put, sudo, abort, warn_only, env, cd, local, get
)
from fabric.contrib.files import exists

from utils import Integration


def assert_mode(path, mode):
    remote_mode = run("stat -c \"%%a\" \"%s\"" % path).stdout
    assert remote_mode == mode, "remote %r != expected %r" % (remote_mode, mode)


class TestOperations(Integration):
    filepath = "/tmp/whocares"
    dirpath = "/tmp/whatever/bin"
    not_owned = "/tmp/notmine"

    def setup(self):
        super(TestOperations, self).setup()
        run("mkdir -p %s" % " ".join([self.dirpath, self.not_owned]))

    def teardown(self):
        super(TestOperations, self).teardown()
        # Revert any chown crap from put sudo tests
        sudo("chown %s ." % env.user)
        # Nuke to prevent bleed
        sudo("rm -rf %s" % " ".join([self.dirpath, self.filepath]))
        sudo("rm -rf %s" % self.not_owned)

    def test_no_trailing_space_in_shell_path_in_run(self):
        put(StringIO("#!/bin/bash\necho hi"), "%s/myapp" % self.dirpath, mode="0755")
        with path(self.dirpath):
            assert run('myapp').stdout == 'hi'

    def test_string_put_mode_arg_doesnt_error(self):
        put(StringIO("#!/bin/bash\necho hi"), self.filepath, mode="0755")
        assert_mode(self.filepath, "755")

    def test_int_put_mode_works_ok_too(self):
        put(StringIO("#!/bin/bash\necho hi"), self.filepath, mode=0755)
        assert_mode(self.filepath, "755")

    def _chown(self, target):
        sudo("chown root %s" % target)

    def _put_via_sudo(self, source=None, target_suffix='myfile', **kwargs):
        # Ensure target dir prefix is not owned by our user (so we fail unless
        # the sudo part of things is working)
        self._chown(self.not_owned)
        source = source if source else StringIO("whatever")
        # Drop temp file into that dir, via use_sudo, + any kwargs
        return put(
            source,
            self.not_owned + '/' + target_suffix,
            use_sudo=True,
            **kwargs
        )

    def test_put_with_use_sudo(self):
        self._put_via_sudo()

    def test_put_with_dir_and_use_sudo(self):
        # Test cwd should be root of fabric source tree. Use our own folder as
        # the source, meh.
        self._put_via_sudo(source='integration', target_suffix='')

    def test_put_with_use_sudo_and_custom_temp_dir(self):
        # TODO: allow dependency injection in sftp.put or w/e, test it in
        # isolation instead.
        # For now, just half-ass it by ensuring $HOME isn't writable
        # temporarily.
        self._chown('.')
        self._put_via_sudo(temp_dir='/tmp')

    def test_put_with_use_sudo_dir_and_custom_temp_dir(self):
        self._chown('.')
        self._put_via_sudo(source='integration', target_suffix='', temp_dir='/tmp')

    def test_put_use_sudo_and_explicit_mode(self):
        # Setup
        target_dir = posixpath.join(self.filepath, 'blah')
        subdir = "inner"
        subdir_abs = posixpath.join(target_dir, subdir)
        filename = "whatever.txt"
        target_file = posixpath.join(subdir_abs, filename)
        run("mkdir -p %s" % subdir_abs)
        self._chown(subdir_abs)
        local_path = os.path.join('/tmp', filename)
        with open(local_path, 'w+') as fd:
            fd.write('stuff\n')
        # Upload + assert
        with cd(target_dir):
            put(local_path, subdir, use_sudo=True, mode='777')
        assert_mode(target_file, '777')

    def test_put_file_to_dir_with_use_sudo_and_mirror_mode(self):
        # Ensure mode of local file, umask varies on eg travis vs various
        # localhosts
        source = 'whatever.txt'
        try:
            local("touch %s" % source)
            local("chmod 644 %s" % source)
            # Target for _put_via_sudo is a directory by default
            uploaded = self._put_via_sudo(
                source=source, mirror_local_mode=True
            )
            assert_mode(uploaded[0], '644')
        finally:
            local("rm -f %s" % source)

    def test_put_directory_use_sudo_and_spaces(self):
        localdir = 'I have spaces'
        localfile = os.path.join(localdir, 'file.txt')
        os.mkdir(localdir)
        with open(localfile, 'w') as fd:
            fd.write('stuff\n')
        try:
            uploaded = self._put_via_sudo(localdir, target_suffix='')
            # Kinda dumb, put() would've died if it couldn't do it, but.
            assert exists(uploaded[0])
            assert exists(posixpath.dirname(uploaded[0]))
        finally:
            shutil.rmtree(localdir)

<<<<<<< HEAD
    def test_get_with_use_sudo_unowned_file(self):
        # Ensure target is not normally readable by us
        target = self.filepath
        sudo("echo 'nope' > %s" % target)
        sudo("chown root:root %s" % target)
        sudo("chmod 0440 %s" % target)
        # Pull down with use_sudo, confirm contents
        local_ = StringIO()
        result = get(
            local_path=local_,
            remote_path=target,
            use_sudo=True,
        )
        assert local_.getvalue() == "nope\n"

    def test_get_with_use_sudo_groupowned_file(self):
        # Issue #1226: file gotten w/ use_sudo, file normally readable via
        # group perms (yes - so use_sudo not required - full use case involves
        # full-directory get() where use_sudo *is* required). Prior to fix,
        # temp file is chmod 404 which seems to cause perm denied due to group
        # membership (despite 'other' readability).
        target = self.filepath
        sudo("echo 'nope' > %s" % target)
        # Same group as connected user
        gid = run("id -g")
        sudo("chown root:%s %s" % (gid, target))
        # Same perms as bug use case (only really need group read)
        sudo("chmod 0640 %s" % target)
        # Do eet
        local_ = StringIO()
        result = get(
            local_path=local_,
            remote_path=target,
            use_sudo=True,
        )
        assert local_.getvalue() == "nope\n"
=======
    def test_get_from_unreadable_dir(self):
        # Put file in dir as normal user
        remotepath = "%s/myfile.txt" % self.dirpath
        run("echo 'foo' > %s" % remotepath)
        # Make dir unreadable (but still executable - impossible to obtain
        # file if dir is both unreadable and unexecutable)
        sudo("chown root:root %s" % self.dirpath)
        sudo("chmod 711 %s" % self.dirpath)
        # Try gettin' it
        local_ = StringIO()
        get(local_path=local_, remote_path=remotepath)
        assert local_.getvalue() == 'foo\n'
>>>>>>> 7150caf4
<|MERGE_RESOLUTION|>--- conflicted
+++ resolved
@@ -130,7 +130,6 @@
         finally:
             shutil.rmtree(localdir)
 
-<<<<<<< HEAD
     def test_get_with_use_sudo_unowned_file(self):
         # Ensure target is not normally readable by us
         target = self.filepath
@@ -167,7 +166,7 @@
             use_sudo=True,
         )
         assert local_.getvalue() == "nope\n"
-=======
+
     def test_get_from_unreadable_dir(self):
         # Put file in dir as normal user
         remotepath = "%s/myfile.txt" % self.dirpath
@@ -179,5 +178,4 @@
         # Try gettin' it
         local_ = StringIO()
         get(local_path=local_, remote_path=remotepath)
-        assert local_.getvalue() == 'foo\n'
->>>>>>> 7150caf4
+        assert local_.getvalue() == 'foo\n'