--- conflicted
+++ resolved
@@ -58,7 +58,6 @@
         release.upload(c, directory, index, sign, dry_run)
 
 
-<<<<<<< HEAD
 @task
 def sanity_test_from_v1(c):
     """
@@ -96,7 +95,8 @@
     assert cxn.host == "localghost"
     assert cxn.user == "admin"
     assert cxn.port == 2222
-=======
+
+
 # TODO: as usual, this just wants a good pattern for "that other task, with a
 # tweaked default arg value"
 @task
@@ -114,7 +114,6 @@
     return integration_(
         c, opts, pty, x, k, verbose, color, capture, module,
     )
->>>>>>> 58dd0f0e
 
 
 # Better than nothing, since we haven't solved "pretend I have some other
