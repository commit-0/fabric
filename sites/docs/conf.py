# Obtain shared config values
import sys
from os.path import abspath, join, dirname

sys.path.append(abspath(join(dirname(__file__), "..")))
sys.path.append(abspath(join(dirname(__file__), "..", "..")))
from shared_conf import *

# Enable & configure autodoc
extensions.append("sphinx.ext.autodoc")
autodoc_default_flags = ["members", "special-members"]

<<<<<<< HEAD
# Enable & configure doctest
extensions.append("sphinx.ext.doctest")
# Import mock tooling from unit tests' _util.py
doctest_path = [abspath(join(dirname(__file__), "..", "..", "tests"))]
doctest_global_setup = r"""
from fabric.testing.base import MockRemote, MockSFTP, Session, Command
"""

=======
>>>>>>> 66cde00c
# Default is 'local' building, but reference the public WWW site when building
# under RTD.
target = join(dirname(__file__), "..", "www", "_build")
if on_rtd:
    target = "http://www.fabfile.org/"
www = (target, None)
# Intersphinx connection to www site
intersphinx_mapping.update({"www": www})

# Sister-site links to WWW
html_theme_options["extra_nav_links"] = {
    "Main website": "http://www.fabfile.org"
}<|MERGE_RESOLUTION|>--- conflicted
+++ resolved
@@ -10,17 +10,6 @@
 extensions.append("sphinx.ext.autodoc")
 autodoc_default_flags = ["members", "special-members"]
 
-<<<<<<< HEAD
-# Enable & configure doctest
-extensions.append("sphinx.ext.doctest")
-# Import mock tooling from unit tests' _util.py
-doctest_path = [abspath(join(dirname(__file__), "..", "..", "tests"))]
-doctest_global_setup = r"""
-from fabric.testing.base import MockRemote, MockSFTP, Session, Command
-"""
-
-=======
->>>>>>> 66cde00c
 # Default is 'local' building, but reference the public WWW site when building
 # under RTD.
 target = join(dirname(__file__), "..", "www", "_build")
