--- conflicted
+++ resolved
@@ -10,7 +10,7 @@
 from os.path import abspath, dirname
 
 
-VERSION = (1, 2, 2, 'alpha', 0)
+VERSION = (1, 3, 0, 'alpha', 0)
 
 
 def git_sha():
@@ -24,11 +24,6 @@
     return p.communicate()[0]
 
 
-<<<<<<< HEAD
-VERSION = (1, 3, 0, 'alpha', 0)
-
-=======
->>>>>>> 04e90630
 def get_version(form='short'):
     """
     Return a version string for this package, based on `VERSION`.
