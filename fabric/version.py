--- conflicted
+++ resolved
@@ -9,11 +9,7 @@
 from os.path import abspath, dirname
 
 
-<<<<<<< HEAD
-VERSION = (1, 8, 2, 'final', 0)
-=======
-VERSION = (1, 7, 3, 'final', 0)
->>>>>>> 695b0cd9
+VERSION = (1, 8, 3, 'final', 0)
 
 
 def git_sha():
