--- conflicted
+++ resolved
@@ -3,12 +3,9 @@
 Functions to be used in fabfiles and other non-core code, such as run()/sudo().
 """
 
-<<<<<<< HEAD
-=======
 from __future__ import with_statement
 
 import errno
->>>>>>> 8b2af46f
 import os
 import os.path
 import posixpath
