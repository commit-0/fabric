--- conflicted
+++ resolved
@@ -197,7 +197,6 @@
             # Create per-run env with connection settings
             local_env = to_dict(host)
             local_env.update(my_env)
-<<<<<<< HEAD
             state.env.update(local_env)
             # Handle parallel execution
             if requires_parallel(task):
@@ -205,11 +204,14 @@
                 # if it can't.
                 try:
                     import multiprocessing
-                except ImportError, e:
-                    msg = "At least one task needs to be run in parallel, but the\nmultiprocessing module cannot be imported:"
-                    msg += "\n\n\t%s\n\n" % e
-                    msg += "Please make sure the module is installed or that the above ImportError is\nfixed."
-                    abort(msg)
+                except ImportError:
+                    import traceback
+                    tb = traceback.format_exc()
+                    abort(tb + """
+At least one task needs to be run in parallel, but the
+multiprocessing module cannot be imported (see above
+traceback.) Please make sure the module is installed
+or that the above ImportError is fixed.""")
 
                 # Wrap in another callable that nukes the child's cached
                 # connection object, if needed, to prevent shared-socket
@@ -228,41 +230,6 @@
             # Handle serial execution
             else:
                 task.run(*args, **new_kwargs)
-=======
-            with settings(**local_env):
-                # Handle parallel execution
-                if requires_parallel(task):
-                    # Import multiprocessing if needed, erroring out usefully
-                    # if it can't.
-                    try:
-                        import multiprocessing
-                    except ImportError:
-                        import traceback
-                        tb = traceback.format_exc()
-                        abort(tb + """
-At least one task needs to be run in parallel, but the
-multiprocessing module cannot be imported (see above
-traceback.) Please make sure the module is installed
-or that the above ImportError is fixed.""")
-
-                    # Wrap in another callable that nukes the child's cached
-                    # connection object, if needed, to prevent shared-socket
-                    # problems.
-                    def inner(*args, **kwargs):
-                        key = normalize_to_string(state.env.host_string)
-                        state.connections.pop(key, "")
-                        task.run(*args, **kwargs)
-                    # Stuff into Process wrapper
-                    p = multiprocessing.Process(target=inner, args=args,
-                        kwargs=new_kwargs)
-                    # Name/id is host string
-                    p.name = local_env['host_string']
-                    # Add to queue
-                    jobs.append(p)
-                # Handle serial execution
-                else:
-                    task.run(*args, **new_kwargs)
->>>>>>> d14234ab
 
         # If running in parallel, block until job queue is emptied
         if jobs:
