<<<<<<< HEAD
import invoke
from invoke import Call, Task
from invoke.util import debug
=======
from invoke import Call, Executor, Task
>>>>>>> 839ce9a7

from .tasks import ConnectionCall
from .exceptions import NothingToDo
from .util import debug


class Executor(invoke.Executor):
    """
    `~invoke.executor.Executor` subclass which understands Fabric concepts.

    Designed to work in tandem with Fabric's `@task
    <fabric.tasks.task>`/`~fabric.tasks.Task`, and is capable of acting on
    information stored on the resulting objects -- such as default host lists.

    This class is written to be backwards compatible with vanilla Invoke-level
    tasks, which it simply delegates to its superclass.

    Please see the parent class' `documentation <invoke.executor.Executor>` for
    details on most public API members and object lifecycle.
    """

    def normalize_hosts(self, hosts):
        """
        Normalize mixed host-strings-or-kwarg-dicts into kwarg dicts only.

        :param hosts:
            Potentially heterogenous list of host connection values, as per the
            ``hosts`` param to `.task`.

        :returns: Homogenous list of Connection init kwarg dicts.
        """
        dicts = []
        for value in hosts or []:
            # Assume first posarg to Connection() if not already a dict.
            if not isinstance(value, dict):
                value = dict(host=value)
            dicts.append(value)
        return dicts

    def expand_calls(self, calls, apply_hosts=True):
        # Generate new call list with per-host variants & Connections inserted
        ret = []
        cli_hosts = []
        host_str = self.core[0].args.hosts.value
        if apply_hosts and host_str:
            cli_hosts = host_str.split(",")
        for call in calls:
            if isinstance(call, Task):
                call = Call(task=call)
            # TODO: expand this to allow multiple types of execution plans,
            # pending outcome of invoke#461 (which, if flexible enough to
            # handle intersect of dependencies+parameterization, just becomes
            # 'honor that new feature of Invoke')
            # TODO: roles, other non-runtime host parameterizations, etc
            # Pre-tasks get added only once, not once per host.
            ret.extend(self.expand_calls(call.pre, apply_hosts=False))
            # Determine final desired host list based on CLI and task values
            # (with CLI, being closer to runtime, winning) and normalize to
            # Connection-init kwargs.
            call_hosts = getattr(call, "hosts", None)
            cxn_params = self.normalize_hosts(cli_hosts or call_hosts)
            # Main task, per host/connection
            for init_kwargs in cxn_params:
                ret.append(self.parameterize(call, init_kwargs))
            # Deal with lack of hosts list (acts same as `inv` in that case)
            # TODO: no tests for this branch?
            if not cxn_params:
                ret.append(call)
            # Post-tasks added once, not once per host.
            ret.extend(self.expand_calls(call.post, apply_hosts=False))
        # Add remainder as anonymous task
        if self.core.remainder:
            # TODO: this will need to change once there are more options for
            # setting host lists besides "-H or 100% within-task"
            if not cli_hosts:
                raise NothingToDo(
                    "Was told to run a command, but not given any hosts to run it on!"  # noqa
                )

            def anonymous(c):
                # TODO: how to make all our tests configure in_stream=False?
                # TODO: doesn't this preclude users wanting to submit stdin to
                # remainder commands?
                c.run(self.core.remainder, in_stream=False)

            anon = Call(Task(body=anonymous))
            # TODO: see above TODOs about non-parameterized setups, roles etc
            # TODO: will likely need to refactor that logic some more so it can
            # be used both there and here.
            for init_kwargs in self.normalize_hosts(cli_hosts):
                ret.append(self.parameterize(anon, init_kwargs))
        return ret

    def parameterize(self, call, connection_init_kwargs):
        """
        Parameterize a Call with its Context set to a per-host Connection.

        :param call:
            The generic `.Call` being parameterized.
        :param connection_init_kwargs:
            The dict of `.Connection` init params/kwargs to attach to the
            resulting `.ConnectionCall`.

        :returns:
            `.ConnectionCall`.
        """
        msg = "Parameterizing {!r} with Connection kwargs {!r}"
        debug(msg.format(call, connection_init_kwargs))
        # Generate a custom ConnectionCall that has init_kwargs (used for
        # creating the Connection at runtime) set to the requested params.
        new_call_kwargs = dict(init_kwargs=connection_init_kwargs)
        clone = call.clone(into=ConnectionCall, with_=new_call_kwargs)
        return clone

    def dedupe(self, tasks):
        # Don't perform deduping, we will often have "duplicate" tasks w/
        # distinct host values/etc.
        # TODO: might want some deduplication later on though - falls under
        # "how to mesh parameterization with pre/post/etc deduping".
        return tasks<|MERGE_RESOLUTION|>--- conflicted
+++ resolved
@@ -1,10 +1,5 @@
-<<<<<<< HEAD
 import invoke
 from invoke import Call, Task
-from invoke.util import debug
-=======
-from invoke import Call, Executor, Task
->>>>>>> 839ce9a7
 
 from .tasks import ConnectionCall
 from .exceptions import NothingToDo
