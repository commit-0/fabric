<<<<<<< HEAD
=======
from __future__ import with_statement

>>>>>>> 8b2af46f
import os
import re
import six
import socket
import threading
import time
<<<<<<< HEAD
=======
import types
>>>>>>> 8b2af46f
from functools import wraps
from Python26SocketServer import BaseRequestHandler, ThreadingMixIn, TCPServer

from fabric.operations import _sudo_prefix
from fabric.context_managers import hide
from fabric.state import env
from fabric.thread_handling import ThreadHandler
from fabric.network import disconnect_all, ssh

from fake_filesystem import FakeFilesystem, FakeFile

#
# Debugging
#

import logging
logging.basicConfig(filename='/tmp/fab.log', level=logging.DEBUG)
logger = logging.getLogger('server.py')


#
# Constants
#

HOST = '127.0.0.1'
PORT = 2200
USER = 'username'
HOME = '/'
RESPONSES = {
    "ls /simple": "some output",
    "ls /": """AUTHORS
FAQ
Fabric.egg-info
INSTALL
LICENSE
MANIFEST
README
build
docs
fabfile.py
fabfile.pyc
fabric
requirements.txt
setup.py
tests""",
    "both_streams": [
        "stdout",
        "stderr"
    ],
}
FILES = FakeFilesystem({
    '/file.txt': 'contents',
    '/file2.txt': 'contents2',
    '/folder/file3.txt': 'contents3',
    '/empty_folder': None,
    '/tree/file1.txt': 'x',
    '/tree/file2.txt': 'y',
    '/tree/subfolder/file3.txt': 'z',
    '/etc/apache2/apache2.conf': 'Include other.conf',
    HOME: None  # So $HOME is a directory
})
PASSWORDS = {
    'root': 'root',
    USER: 'password'
}


def _local_file(filename):
    return os.path.join(os.path.dirname(__file__), filename)

SERVER_PRIVKEY = _local_file('private.key')
CLIENT_PUBKEY = _local_file('client.key.pub')
CLIENT_PRIVKEY = _local_file('client.key')
CLIENT_PRIVKEY_PASSPHRASE = "passphrase"


def _equalize(lists, fillval=None):
    """
    Pad all given list items in ``lists`` to be the same length.
    """
    lists = list(map(list, lists))
    upper = max(len(x) for x in lists)
    for lst in lists:
        diff = upper - len(lst)
        if diff:
            lst.extend([fillval] * diff)
    return lists


class TestServer(ssh.ServerInterface):
    """
    Test server implementing the 'ssh' lib's server interface parent class.

    Mostly just handles the bare minimum necessary to handle SSH-level things
    such as honoring authentication types and exec/shell/etc requests.

    The bulk of the actual server side logic is handled in the
    ``serve_responses`` function and its ``SSHHandler`` class.
    """
    def __init__(self, passwords, home, pubkeys, files):
        self.event = threading.Event()
        self.passwords = passwords
        self.pubkeys = pubkeys
        self.files = FakeFilesystem(files)
        self.home = home
        self.command = None

    def check_channel_request(self, kind, chanid):
        if kind == 'session':
            return ssh.OPEN_SUCCEEDED
        return ssh.OPEN_FAILED_ADMINISTRATIVELY_PROHIBITED

    def check_channel_exec_request(self, channel, command):
        self.command = command
        self.event.set()
        return True

    def check_channel_pty_request(self, *args):
        return True

    def check_channel_shell_request(self, channel):
        self.event.set()
        return True

    def check_auth_password(self, username, password):
        self.username = username
        passed = self.passwords.get(username) == password
        return ssh.AUTH_SUCCESSFUL if passed else ssh.AUTH_FAILED

    def check_auth_publickey(self, username, key):
        self.username = username
        return ssh.AUTH_SUCCESSFUL if self.pubkeys else ssh.AUTH_FAILED

    def get_allowed_auths(self, username):
        return 'password,publickey'


class SSHServer(ThreadingMixIn, TCPServer):
    """
    Threading TCPServer subclass.
    """
    def _socket_info(self, addr_tup):
        """
        Clone of the very top of Paramiko 1.7.6 SSHClient.connect().

        We must use this in order to make sure that our address family matches
        up with the client side (which we cannot control, and which varies
        depending on individual computers and their network settings).
        """
        hostname, port = addr_tup
        addr_info = socket.getaddrinfo(hostname, port, socket.AF_UNSPEC,
            socket.SOCK_STREAM)
        for (family, socktype, proto, canonname, sockaddr) in addr_info:
            if socktype == socket.SOCK_STREAM:
                af = family
                addr = sockaddr
                break
        else:
            # some OS like AIX don't indicate SOCK_STREAM support, so just
            # guess. :(
            af, _, _, _, addr = socket.getaddrinfo(hostname, port,
                socket.AF_UNSPEC, socket.SOCK_STREAM)
        return af, addr

    def __init__(
        self, server_address, RequestHandlerClass, bind_and_activate=True
    ):
        # Prevent "address already in use" errors when running tests 2x in a
        # row.
        self.allow_reuse_address = True

        # Handle network family/host addr (see docstring for _socket_info)
        family, addr = self._socket_info(server_address)
        self.address_family = family
        TCPServer.__init__(self, addr, RequestHandlerClass,
            bind_and_activate)


class FakeSFTPHandle(ssh.SFTPHandle):
    """
    Extremely basic way to get SFTPHandle working with our fake setup.
    """
    def chattr(self, attr):
        self.readfile.attributes = attr
        return ssh.SFTP_OK

    def stat(self):
        return self.readfile.attributes


class PrependList(list):
    def prepend(self, val):
        self.insert(0, val)


def expand(path):
    """
    '/foo/bar/biz' => ('/', 'foo', 'bar', 'biz')
    'relative/path' => ('relative', 'path')
    """
    # Base case
    if path in ['', os.path.sep]:
        return [path]
    ret = PrependList()
    directory, filename = os.path.split(path)
    while directory and directory != os.path.sep:
        ret.prepend(filename)
        directory, filename = os.path.split(directory)
    ret.prepend(filename)
    # Handle absolute vs relative paths
    ret.prepend(directory if directory == os.path.sep else '')
    return ret


def contains(folder, path):
    """
    contains(('a', 'b', 'c'), ('a', 'b')) => True
    contains('a', 'b', 'c'), ('f',)) => False
    """
    return False if len(path) >= len(folder) else folder[:len(path)] == path


def missing_folders(paths):
    """
    missing_folders(['a/b/c']) => ['a', 'a/b', 'a/b/c']
    """
    ret = []
    pool = set(paths)
    for path in paths:
        expanded = expand(path)
        for i in range(len(expanded)):
            folder = os.path.join(*expanded[:len(expanded) - i])
            if folder and folder not in pool:
                pool.add(folder)
                ret.append(folder)
    return ret


def canonicalize(path, home):
    ret = path
    if not os.path.isabs(path):
        ret = os.path.normpath(os.path.join(home, path))
    return ret


class FakeSFTPServer(ssh.SFTPServerInterface):
    def __init__(self, server, *args, **kwargs):
        self.server = server
        files = self.server.files
        # Expand such that omitted, implied folders get added explicitly
        for folder in missing_folders(files.keys()):
            files[folder] = None
        self.files = files

    def canonicalize(self, path):
        """
        Make non-absolute paths relative to $HOME.
        """
        return canonicalize(path, self.server.home)

    def list_folder(self, path):
        path = self.files.normalize(path)
        expanded_files = map(expand, self.files)
        expanded_path = expand(path)
        candidates = [x for x in expanded_files if contains(x, expanded_path)]
        children = []
        for candidate in candidates:
            cut = candidate[:len(expanded_path) + 1]
            if cut not in children:
                children.append(cut)
        results = [self.stat(os.path.join(*x)) for x in children]
        bad = not results or any(x == ssh.SFTP_NO_SUCH_FILE for x in results)
        return ssh.SFTP_NO_SUCH_FILE if bad else results

    def open(self, path, flags, attr):
        path = self.files.normalize(path)
        try:
            fobj = self.files[path]
        except KeyError:
            if flags & os.O_WRONLY:
                # Only allow writes to files in existing directories.
                if os.path.dirname(path) not in self.files:
                    return ssh.SFTP_NO_SUCH_FILE
                self.files[path] = fobj = FakeFile("", path)
            # No write flag means a read, which means they tried to read a
            # nonexistent file.
            else:
                return ssh.SFTP_NO_SUCH_FILE
        f = FakeSFTPHandle()
        f.readfile = f.writefile = fobj
        return f

    def stat(self, path):
        path = self.files.normalize(path)
        try:
            fobj = self.files[path]
        except KeyError:
            return ssh.SFTP_NO_SUCH_FILE
        return fobj.attributes

    # Don't care about links right now
    lstat = stat

    def chattr(self, path, attr):
        path = self.files.normalize(path)
        if path not in self.files:
            return ssh.SFTP_NO_SUCH_FILE
        # Attempt to gracefully update instead of overwrite, since things like
        # chmod will call us with an SFTPAttributes object that only exhibits
        # e.g. st_mode, and we don't want to lose our filename or size...
        for which in "size uid gid mode atime mtime".split():
            attname = "st_" + which
            incoming = getattr(attr, attname)
            if incoming is not None:
                setattr(self.files[path].attributes, attname, incoming)
        return ssh.SFTP_OK

    def mkdir(self, path, attr):
        self.files[path] = None
        return ssh.SFTP_OK


def serve_responses(responses, files, passwords, home, pubkeys, port):
    """
    Return a threading TCP based SocketServer listening on ``port``.

    Used as a fake SSH server which will respond to commands given in
    ``responses`` and allow connections for users listed in ``passwords``.
    ``home`` is used as the remote $HOME (mostly for SFTP purposes).

    ``pubkeys`` is a Boolean value determining whether the server will allow
    pubkey auth or not.
    """
    # Define handler class inline so it can access serve_responses' args
    class SSHHandler(BaseRequestHandler):
        def handle(self):
            try:
                self.init_transport()
                self.waiting_for_command = False
                while not self.server.all_done.isSet():
                    # Don't overwrite channel if we're waiting for a command.
                    if not self.waiting_for_command:
                        self.channel = self.transport.accept(1)
                        if not self.channel:
                            continue
                    self.ssh_server.event.wait(10)
                    if self.ssh_server.command:
                        self.command = self.ssh_server.command
                        # Set self.sudo_prompt, update self.command
                        self.split_sudo_prompt()
                        if self.command in responses:
                            self.stdout, self.stderr, self.status = \
                                self.response()
                            if self.sudo_prompt and not self.sudo_password():
                                self.channel.send(
                                    "sudo: 3 incorrect password attempts\n"
                                )
                                break
                            self.respond()
                        else:
                            self.channel.send_stderr(
                                "Sorry, I don't recognize that command.\n"
                            )
                            self.channel.send_exit_status(1)
                        # Close up shop
                        self.command = self.ssh_server.command = None
                        self.waiting_for_command = False
                        time.sleep(0.5)
                        self.channel.close()
                    else:
                        # If we're here, self.command was False or None,
                        # but we do have a valid Channel object. Thus we're
                        # waiting for the command to show up.
                        self.waiting_for_command = True

            finally:
                self.transport.close()

        def init_transport(self):
            transport = ssh.Transport(self.request)
            transport.add_server_key(ssh.RSAKey(filename=SERVER_PRIVKEY))
            transport.set_subsystem_handler('sftp', ssh.SFTPServer,
                sftp_si=FakeSFTPServer)
            server = TestServer(passwords, home, pubkeys, files)
            transport.start_server(server=server)
            self.ssh_server = server
            self.transport = transport

        def split_sudo_prompt(self):
            prefix = re.escape(_sudo_prefix(None, None).rstrip()) + ' +'
            command = self.command
            if six.PY3 and isinstance(command, bytes):
                command = command.decode('utf-8')

            result = re.findall(r'^(%s)?(.*)$' % prefix, command)[0]
            self.sudo_prompt, self.command = result

        def response(self):
            result = responses[self.command]
            stderr = ""
            status = 0
            sleep = 0
            if isinstance(result, six.string_types):
                stdout = result
            else:
                size = len(result)
                if size == 1:
                    stdout = result[0]
                elif size == 2:
                    stdout, stderr = result
                elif size == 3:
                    stdout, stderr, status = result
                elif size == 4:
                    stdout, stderr, status, sleep = result
            stdout, stderr = _equalize((stdout, stderr))
            time.sleep(sleep)
            return stdout, stderr, status

        def sudo_password(self):
            # Give user 3 tries, as is typical
            passed = False
            for x in range(3):
                self.channel.send(env.sudo_prompt)
                password = self.channel.recv(65535).strip()
                # Spit back newline to fake the echo of user's
                # newline
                self.channel.send('\n')
                # Test password
                if six.PY3 is True:
                    password = password.decode('utf-8')
                if password == passwords[self.ssh_server.username]:
                    passed = True
                    break
                # If here, password was bad.
                self.channel.send("Sorry, try again.\n")
            return passed

        def respond(self):
            for out, err in zip(self.stdout, self.stderr):
                if out is not None:
                    self.channel.send(out)
                if err is not None:
                    self.channel.send_stderr(err)
            self.channel.send_exit_status(self.status)

    return SSHServer((HOST, port), SSHHandler)


def server(
        responses=RESPONSES,
        files=FILES,
        passwords=PASSWORDS,
        home=HOME,
        pubkeys=False,
        port=PORT
    ):
    """
    Returns a decorator that runs an SSH server during function execution.

    Direct passthrough to ``serve_responses``.
    """
    def run_server(func):
        @wraps(func)
        def inner(*args, **kwargs):
            # Start server
            _server = serve_responses(responses, files, passwords, home,
                pubkeys, port)
            _server.all_done = threading.Event()
            worker = ThreadHandler('server', _server.serve_forever)
            # Execute function
            try:
                return func(*args, **kwargs)
            finally:
                # Clean up client side connections
                with hide('status'):
                    disconnect_all()
                # Stop server
                _server.all_done.set()
                _server.shutdown()
                # Why this is not called in shutdown() is beyond me.
                _server.server_close()
                worker.thread.join()
                # Handle subthread exceptions
                e = worker.exception
                if e:
                    six.reraise(e[0], e[1], e[2])
        return inner
    return run_server<|MERGE_RESOLUTION|>--- conflicted
+++ resolved
@@ -1,18 +1,11 @@
-<<<<<<< HEAD
-=======
 from __future__ import with_statement
 
->>>>>>> 8b2af46f
 import os
 import re
 import six
 import socket
 import threading
 import time
-<<<<<<< HEAD
-=======
-import types
->>>>>>> 8b2af46f
 from functools import wraps
 from Python26SocketServer import BaseRequestHandler, ThreadingMixIn, TCPServer
 
