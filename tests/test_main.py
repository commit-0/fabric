import sys
import copy

from fudge.patcher import with_patched_object
from fudge import Fake
from nose.tools import eq_, raises

from fabric.decorators import hosts, roles
from fabric.main import (get_hosts, parse_arguments, _merge, _escape_split,
        load_fabfile)
import fabric.state
from fabric.state import _AttributeDict

from utils import mock_streams


def test_argument_parsing():
    for args, output in [
        # Basic 
        ('abc', ('abc', [], {}, [], [], [])),
        # Arg
        ('ab:c', ('ab', ['c'], {}, [], [], [])),
        # Kwarg
        ('a:b=c', ('a', [], {'b':'c'}, [], [], [])),
        # Arg and kwarg
        ('a:b=c,d', ('a', ['d'], {'b':'c'}, [], [], [])),
        # Multiple kwargs
        ('a:b=c,d=e', ('a', [], {'b':'c','d':'e'}, [], [], [])),
        # Host
        ('abc:host=foo', ('abc', [], {}, ['foo'], [], [])),
        # Hosts with single host
        ('abc:hosts=foo', ('abc', [], {}, ['foo'], [], [])),
        # Hosts with multiple hosts
        # Note: in a real shell, one would need to quote or escape "foo;bar".
        # But in pure-Python that would get interpreted literally, so we don't.
<<<<<<< HEAD
        ('abc:hosts=foo;bar', ('abc', [], {}, ['foo', 'bar'], [], [])),

        # Exclude hosts
        ('abc:hosts=foo;bar,exclude_hosts=foo', ('abc', [], {}, ['foo', 'bar'], [], ['foo'])),
        ('abc:hosts=foo;bar,exclude_hosts=foo;bar', ('abc', [], {}, ['foo', 'bar'], [], ['foo','bar'])),
=======
        ('abc:hosts=foo;bar', ('abc', [], {}, ['foo', 'bar'], [])),
        # Empty string args
        ("task:x=y,z=", ('task', [], {'x': 'y', 'z': ''}, [], [])),
        ("task:foo,,x=y", ('task', ['foo', ''], {'x': 'y'}, [], [])),
>>>>>>> 9f3c14b6
    ]:
        yield eq_, parse_arguments([args]), [output]


def eq_hosts(command, host_list):
    eq_(set(get_hosts(command, [], [], [])), set(host_list))
    

def test_hosts_decorator_by_itself():
    """
    Use of @hosts only
    """
    host_list = ['a', 'b']
    @hosts(*host_list)
    def command():
        pass
    eq_hosts(command, host_list)


fake_roles = {
    'r1': ['a', 'b'],
    'r2': ['b', 'c']
}

@with_patched_object(
    'fabric.state', 'env', _AttributeDict({'roledefs': fake_roles})
)
def test_roles_decorator_by_itself():
    """
    Use of @roles only
    """
    @roles('r1')
    def command():
        pass
    eq_hosts(command, ['a', 'b'])


@with_patched_object(
    'fabric.state', 'env', _AttributeDict({'roledefs': fake_roles})
)
def test_hosts_and_roles_together():
    """
    Use of @roles and @hosts together results in union of both
    """
    @roles('r1', 'r2')
    @hosts('a')
    def command():
        pass
    eq_hosts(command, ['a', 'b', 'c'])


@with_patched_object('fabric.state', 'env', {'hosts': ['foo']})
def test_hosts_decorator_overrides_env_hosts():
    """
    If @hosts is used it replaces any env.hosts value
    """
    @hosts('bar')
    def command():
        pass
    eq_hosts(command, ['bar'])
    assert 'foo' not in get_hosts(command, [], [], [])


@with_patched_object(
    'fabric.state', 'env', {'hosts': [' foo ', 'bar '], 'roles': []}
)
def test_hosts_stripped_env_hosts():
    """
    Make sure hosts defined in env.hosts are cleaned of extra spaces
    """
    def command():
        pass
    eq_hosts(command, ['foo', 'bar'])


spaced_roles = {
    'r1': [' a ', ' b '],
    'r2': ['b', 'c'],
}

@with_patched_object(
    'fabric.state', 'env', _AttributeDict({'roledefs': spaced_roles})
)
def test_roles_stripped_env_hosts():
    """
    Make sure hosts defined in env.roles are cleaned of extra spaces
    """
    @roles('r1')
    def command():
        pass
    eq_hosts(command, ['a', 'b'])


def test_hosts_decorator_expands_single_iterable():
    """
    @hosts(iterable) should behave like @hosts(*iterable)
    """
    host_list = ['foo', 'bar']
    @hosts(host_list)
    def command():
        pass
    eq_(command.hosts, host_list)


def test_roles_decorator_expands_single_iterable():
    """
    @roles(iterable) should behave like @roles(*iterable)
    """
    role_list = ['foo', 'bar']
    @roles(role_list)
    def command():
        pass
    eq_(command.roles, role_list)


@with_patched_object(
    'fabric.state', 'env', _AttributeDict({'roledefs': fake_roles})
)
@raises(SystemExit)
@mock_streams('stderr')
def test_aborts_on_nonexistent_roles():
    """
    Aborts if any given roles aren't found
    """
    _merge([], ['badrole'])


lazy_role = {'r1': lambda: ['a', 'b']}

@with_patched_object(
    'fabric.state', 'env', _AttributeDict({'roledefs': lazy_role})
)
def test_lazy_roles():
    """
    Roles may be callables returning lists, as well as regular lists
    """
    @roles('r1')
    def command():
        pass
    eq_hosts(command, ['a', 'b'])


def test_escaped_task_arg_split():
    """
    Allow backslashes to escape the task argument separator character
    """
    argstr = r"foo,bar\,biz\,baz,what comes after baz?"
    eq_(
        _escape_split(',', argstr),
        ['foo', 'bar,biz,baz', 'what comes after baz?']
    )


def run_load_fabfile(path, sys_path):
    # Module-esque object
    fake_module = Fake().has_attr(__dict__={})
    # Fake __import__
    importer = Fake(callable=True).returns(fake_module)
    # Snapshot sys.path for restore
    orig_path = copy.copy(sys.path)
    # Update with fake path
    sys.path = sys_path
    # Test for side effects
    load_fabfile(path, importer=importer)
    eq_(sys.path, sys_path)
    # Restore
    sys.path = orig_path


def test_load_fabfile_should_not_remove_real_path_elements():
    for fabfile_path, sys_dot_path in (
        # Directory not in path
        ('subdir/fabfile.py', ['not_subdir']),
        ('fabfile.py', ['nope']),
        # Directory in path, but not at front
        ('subdir/fabfile.py', ['not_subdir', 'subdir']),
        ('fabfile.py', ['not_subdir', '']),
        ('fabfile.py', ['not_subdir', '', 'also_not_subdir']),
        # Directory in path, and at front already
        ('subdir/fabfile.py', ['subdir']),
        ('subdir/fabfile.py', ['subdir', 'not_subdir']),
        ('fabfile.py', ['', 'some_dir', 'some_other_dir']),
    ):
            yield run_load_fabfile, fabfile_path, sys_dot_path<|MERGE_RESOLUTION|>--- conflicted
+++ resolved
@@ -33,18 +33,14 @@
         # Hosts with multiple hosts
         # Note: in a real shell, one would need to quote or escape "foo;bar".
         # But in pure-Python that would get interpreted literally, so we don't.
-<<<<<<< HEAD
         ('abc:hosts=foo;bar', ('abc', [], {}, ['foo', 'bar'], [], [])),
 
         # Exclude hosts
         ('abc:hosts=foo;bar,exclude_hosts=foo', ('abc', [], {}, ['foo', 'bar'], [], ['foo'])),
         ('abc:hosts=foo;bar,exclude_hosts=foo;bar', ('abc', [], {}, ['foo', 'bar'], [], ['foo','bar'])),
-=======
-        ('abc:hosts=foo;bar', ('abc', [], {}, ['foo', 'bar'], [])),
-        # Empty string args
-        ("task:x=y,z=", ('task', [], {'x': 'y', 'z': ''}, [], [])),
-        ("task:foo,,x=y", ('task', ['foo', ''], {'x': 'y'}, [], [])),
->>>>>>> 9f3c14b6
+       # Empty string args
+        ("task:x=y,z=", ('task', [], {'x': 'y', 'z': ''}, [], [], [])),
+        ("task:foo,,x=y", ('task', ['foo', ''], {'x': 'y'}, [], [], [])),
     ]:
         yield eq_, parse_arguments([args]), [output]
 
@@ -109,7 +105,10 @@
 
 
 @with_patched_object(
-    'fabric.state', 'env', {'hosts': [' foo ', 'bar '], 'roles': []}
+    'fabric.state', 'env', {'hosts': [' foo ', 'bar '], 'roles': [],
+        'exclude_hosts':[],
+        
+        }
 )
 def test_hosts_stripped_env_hosts():
     """
