--- conflicted
+++ resolved
@@ -313,7 +313,22 @@
             with cd(os.path.join(support, "yml_conf")):
                 program.run("fab -i cli.key expect-cli-key-filename")
 
-<<<<<<< HEAD
+    class completion:
+        # NOTE: most completion tests are in Invoke too; this is just an
+        # irritating corner case driven by Fabric's 'remainder' functionality.
+        @trap
+        def complete_flag_does_not_trigger_remainder_only_behavior(self):
+            # When bug present, 'fab --complete -- fab' fails to load any
+            # collections because it thinks it's in remainder-only,
+            # work-without-a-collection mode.
+            with cd(support):
+                program.run("fab --complete -- fab", exit=False)
+            # Cherry-picked sanity checks looking for tasks from fixture
+            # fabfile
+            output = sys.stdout.getvalue()
+            for name in ("build", "deploy", "expect-from-env"):
+                assert name in output
+
 
 class main:
     "__main__"
@@ -326,21 +341,4 @@
 Invoke .+
 """.strip()
         output = run("python -m fabric --version", hide=True, in_stream=False)
-        assert re.match(expected_output, output.stdout)
-=======
-    class completion:
-        # NOTE: most completion tests are in Invoke too; this is just an
-        # irritating corner case driven by Fabric's 'remainder' functionality.
-        @trap
-        def complete_flag_does_not_trigger_remainder_only_behavior(self):
-            # When bug present, 'fab --complete -- fab' fails to load any
-            # collections because it thinks it's in remainder-only,
-            # work-without-a-collection mode.
-            with cd(support):
-                program.run("fab --complete -- fab", exit=False)
-            # Cherry-picked sanity checks looking for tasks from fixture
-            # fabfile
-            output = sys.stdout.getvalue()
-            for name in ("build", "deploy", "expect-from-env"):
-                assert name in output
->>>>>>> 8b9a6fb5
+        assert re.match(expected_output, output.stdout)