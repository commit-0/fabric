--- conflicted
+++ resolved
@@ -1,19 +1,12 @@
 import sys
-<<<<<<< HEAD
-=======
 from unittest import TestCase
->>>>>>> 8b2af46f
 
 from fudge import Fake, patched_context, with_fakes
 from fudge.patcher import with_patched_object
 from nose.tools import eq_, raises
 
 from fabric.state import output
-<<<<<<< HEAD
-from fabric.utils import warn, indent, abort, puts, fastprint, error
-=======
 from fabric.utils import warn, indent, abort, puts, fastprint, error, RingBuffer
->>>>>>> 8b2af46f
 from fabric import utils  # For patching
 from fabric.api import local, quiet
 from fabric.context_managers import settings, hide
@@ -33,31 +26,19 @@
 
 
 def test_indent():
-<<<<<<< HEAD
-    for description, input, output_str in (
-=======
     for description, input_, output_ in (
->>>>>>> 8b2af46f
         ("Sanity check: 1 line string",
             'Test', '    Test'),
         ("List of strings turns in to strings joined by \\n",
             ["Test", "Test"], '    Test\n    Test'),
     ):
         eq_.description = "indent(): %s" % description
-<<<<<<< HEAD
-        yield eq_, indent(input), output_str
-=======
         yield eq_, indent(input_), output_
->>>>>>> 8b2af46f
         del eq_.description
 
 
 def test_indent_with_strip():
-<<<<<<< HEAD
-    for description, input, output_str in (
-=======
     for description, input_, output_ in (
->>>>>>> 8b2af46f
         ("Sanity check: 1 line string",
             indent('Test', strip=True), '    Test'),
         ("Check list of strings",
@@ -67,11 +48,7 @@
             '    Test\n    Test'),
     ):
         eq_.description = "indent(strip=True): %s" % description
-<<<<<<< HEAD
-        yield eq_, input, output_str
-=======
         yield eq_, input_, output_
->>>>>>> 8b2af46f
         del eq_.description
 
 
