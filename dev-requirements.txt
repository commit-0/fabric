# You should already have the dev version of Paramiko and your local Fabric
# checkout installed! Stable Paramiko may not be sufficient!

# Test runner/testing utils
nose<2.0
# Rudolf adds color to the output of 'fab test'. This is a custom fork
# addressing Python 2.7 and Nose's 'skip' plugin compatibility issues.
-e git+https://github.com/bitprophet/rudolf#egg=rudolf
# Mocking library
Fudge<1.0
# Documentation generation
Sphinx==1.3.4
<<<<<<< HEAD
# Releases 1.4 dropped Python 2.6 support
releases>=1.2.0,<1.4
invoke>=0.12,<0.13
invocations>=0.12,<0.13
=======
releases>=1.2.0,<1.4
invoke==0.21.0  # Last Python 2.6 compat version
invocations==0.20.0  # Roughly contemporary with invoke 0.21
>>>>>>> 797e4933
alabaster>=0.6.1
semantic_version==2.4
wheel==0.24
twine==1.11.0<|MERGE_RESOLUTION|>--- conflicted
+++ resolved
@@ -10,16 +10,10 @@
 Fudge<1.0
 # Documentation generation
 Sphinx==1.3.4
-<<<<<<< HEAD
 # Releases 1.4 dropped Python 2.6 support
-releases>=1.2.0,<1.4
-invoke>=0.12,<0.13
-invocations>=0.12,<0.13
-=======
 releases>=1.2.0,<1.4
 invoke==0.21.0  # Last Python 2.6 compat version
 invocations==0.20.0  # Roughly contemporary with invoke 0.21
->>>>>>> 797e4933
 alabaster>=0.6.1
 semantic_version==2.4
 wheel==0.24
